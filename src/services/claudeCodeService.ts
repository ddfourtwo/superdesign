--- conflicted
+++ resolved
@@ -591,13 +591,7 @@
 
     // Method to check if API key is configured
     hasApiKey(): boolean {
-<<<<<<< HEAD
         // Always return true since Claude Code SDK can handle auth on its own
-        // The SDK will use Claude CLI auth if no API key is provided
-=======
-        // Claude Code SDK handles its own authentication
-        // We return true to indicate that authentication is handled by the SDK
->>>>>>> 7cc26e9f
         return true;
     }
 
